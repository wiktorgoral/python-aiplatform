--- conflicted
+++ resolved
@@ -737,80 +737,7 @@
     "id": "3bdb9a7768a5"
    },
    "source": [
-<<<<<<< HEAD
     "### Build your custom container\n",
-=======
-    "### Build your container"
-   ]
-  },
-  {
-   "cell_type": "markdown",
-   "metadata": {
-    "id": "8phJWBhe7u9u"
-   },
-   "source": [
-    "#### Set up credentials (Optional)\n",
-    "\n",
-    "Setting up credentials is only required to run the custom serving container locally. Credentials set up is required to execute the `Predictor`'s `load` function, which downloads the model artifacts from Google Cloud Storage.\n",
-    "\n",
-    "First enable the IAM API if it's not already enabled."
-   ]
-  },
-  {
-   "cell_type": "code",
-   "execution_count": null,
-   "metadata": {
-    "id": "mERTlLb6dluB"
-   },
-   "outputs": [],
-   "source": [
-    "!gcloud services enable iam.googleapis.com"
-   ]
-  },
-  {
-   "cell_type": "markdown",
-   "metadata": {
-    "id": "sBCra4QMA2wR"
-   },
-   "source": [
-    "Follow these steps:\n",
-    "\n",
-    "1. In the Cloud Console, go to the [**Create service account key**\n",
-    "   page](https://console.cloud.google.com/apis/credentials/serviceaccountkey).\n",
-    "\n",
-    "2. Click **Create service account**.\n",
-    "\n",
-    "3. In the **Service account name** field, enter a name, and\n",
-    "   click **Create**.\n",
-    "\n",
-    "4. In the **Grant this service account access to project** section, click the **Role** drop-down list. Type \"Vertex AI\"\n",
-    "into the filter box, and select\n",
-    "   **Vertex AI Administrator**. Type \"Storage Object Admin\" into the filter box, and select **Storage Object Admin**.\n",
-    "\n",
-    "Next, generate the service account key, and save it to the `credentials.json` path."
-   ]
-  },
-  {
-   "cell_type": "code",
-   "execution_count": null,
-   "metadata": {
-    "id": "f4lduXfvdluB"
-   },
-   "outputs": [],
-   "source": [
-    "SERVICE_ACCOUNT = \"[SERVICE_ACCCOUNT]\"  # @param {type:\"string\"}\n",
-    "\n",
-    "!gcloud iam service-accounts keys create credentials.json --iam-account=$SERVICE_ACCOUNT"
-   ]
-  },
-  {
-   "cell_type": "markdown",
-   "metadata": {
-    "id": "240578ec9efe"
-   },
-   "source": [
-    "#### Build your custom container\n",
->>>>>>> 565073db
     "\n",
     "To build a custom image, a Dockerfile is necessary where you need to implement what the image looks like. However, with the Custom Prediction Routine features, Vertex SDK also generates Dockerfile and build images for you.\n",
     "\n",
