# -*- coding: utf-8 -*-

# Copyright 2020 Google LLC
#
# Licensed under the Apache License, Version 2.0 (the "License");
# you may not use this file except in compliance with the License.
# You may obtain a copy of the License at
#
#     http://www.apache.org/licenses/LICENSE-2.0
#
# Unless required by applicable law or agreed to in writing, software
# distributed under the License is distributed on an "AS IS" BASIS,
# WITHOUT WARRANTIES OR CONDITIONS OF ANY KIND, either express or implied.
# See the License for the specific language governing permissions and
# limitations under the License.
#

import io
import os

import setuptools  # type: ignore

name = "google-cloud-aiplatform"
<<<<<<< HEAD
version = "0.4.0a1"
=======
version = "0.4.0"
>>>>>>> 1b78bbea
description = "Cloud AI Platform API client library"

package_root = os.path.abspath(os.path.dirname(__file__))

readme_filename = os.path.join(package_root, "README.rst")
with io.open(readme_filename, encoding="utf-8") as readme_file:
    readme = readme_file.read()


setuptools.setup(
    name=name,
    version=version,
    description=description,
    long_description=readme,
    packages=setuptools.PEP420PackageFinder.find(),
    namespace_packages=("google", "google.cloud"),
    author="Google LLC",
    author_email="googleapis-packages@google.com",
    license="Apache 2.0",
    url="https://github.com/googleapis/python-aiplatform",
    platforms="Posix; MacOS X; Windows",
    include_package_data=True,
    install_requires=(
        "google-api-core[grpc] >= 1.22.2, < 2.0.0dev",
        "proto-plus >= 1.10.1",
        "google-cloud-storage >= 1.26.0, < 2.0.0dev",
        "google-cloud-bigquery >= 1.15.0, < 3.0.0dev",
    ),
    python_requires=">=3.6",
    scripts=[],
    classifiers=[
        "Development Status :: 4 - Beta",
        "Intended Audience :: Developers",
        "Operating System :: OS Independent",
        "Programming Language :: Python :: 3.6",
        "Programming Language :: Python :: 3.7",
        "Programming Language :: Python :: 3.8",
        "Topic :: Internet",
        "Topic :: Software Development :: Libraries :: Python Modules",
    ],
    zip_safe=False,
)<|MERGE_RESOLUTION|>--- conflicted
+++ resolved
@@ -21,19 +21,13 @@
 import setuptools  # type: ignore
 
 name = "google-cloud-aiplatform"
-<<<<<<< HEAD
 version = "0.4.0a1"
-=======
-version = "0.4.0"
->>>>>>> 1b78bbea
 description = "Cloud AI Platform API client library"
 
 package_root = os.path.abspath(os.path.dirname(__file__))
-
 readme_filename = os.path.join(package_root, "README.rst")
 with io.open(readme_filename, encoding="utf-8") as readme_file:
     readme = readme_file.read()
-
 
 setuptools.setup(
     name=name,
