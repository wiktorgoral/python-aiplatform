# -*- coding: utf-8 -*-

# Copyright 2022 Google LLC
#
# Licensed under the Apache License, Version 2.0 (the "License");
# you may not use this file except in compliance with the License.
# You may obtain a copy of the License at
#
#     http://www.apache.org/licenses/LICENSE-2.0
#
# Unless required by applicable law or agreed to in writing, software
# distributed under the License is distributed on an "AS IS" BASIS,
# WITHOUT WARRANTIES OR CONDITIONS OF ANY KIND, either express or implied.
# See the License for the specific language governing permissions and
# limitations under the License.
#

from google.cloud.aiplatform.prediction.handler import (
    Handler,
    PredictionHandler,
)
<<<<<<< HEAD
from google.cloud.aiplatform.prediction.local_endpoint import LocalEndpoint
from google.cloud.aiplatform.prediction.local_model import LocalModel
=======
from google.cloud.aiplatform.prediction.local_model import (
    DEFAULT_HEALTH_ROUTE,
    DEFAULT_HTTP_PORT,
    DEFAULT_PREDICT_ROUTE,
    LocalModel,
)
>>>>>>> 59caca12
from google.cloud.aiplatform.prediction.model_server import ModelServer
from google.cloud.aiplatform.prediction.predictor import Predictor
from google.cloud.aiplatform.prediction.serializer import (
    DefaultSerializer,
    Serializer,
)

__all__ = (
    "DEFAULT_HEALTH_ROUTE",
    "DEFAULT_HTTP_PORT",
    "DEFAULT_PREDICT_ROUTE",
    "DefaultSerializer",
    "Handler",
    "LocalEndpoint",
    "LocalModel",
    "ModelServer",
    "PredictionHandler",
    "Predictor",
    "Serializer",
)<|MERGE_RESOLUTION|>--- conflicted
+++ resolved
@@ -19,17 +19,13 @@
     Handler,
     PredictionHandler,
 )
-<<<<<<< HEAD
 from google.cloud.aiplatform.prediction.local_endpoint import LocalEndpoint
-from google.cloud.aiplatform.prediction.local_model import LocalModel
-=======
 from google.cloud.aiplatform.prediction.local_model import (
     DEFAULT_HEALTH_ROUTE,
     DEFAULT_HTTP_PORT,
     DEFAULT_PREDICT_ROUTE,
     LocalModel,
 )
->>>>>>> 59caca12
 from google.cloud.aiplatform.prediction.model_server import ModelServer
 from google.cloud.aiplatform.prediction.predictor import Predictor
 from google.cloud.aiplatform.prediction.serializer import (
