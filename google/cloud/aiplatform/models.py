--- conflicted
+++ resolved
@@ -1083,15 +1083,6 @@
                 machine_spec.accelerator_type = accelerator_type
                 machine_spec.accelerator_count = accelerator_count
 
-<<<<<<< HEAD
-            deployed_model.dedicated_resources = (
-                gca_machine_resources_compat.DedicatedResources(
-                    machine_spec=machine_spec,
-                    min_replica_count=min_replica_count,
-                    max_replica_count=max_replica_count,
-                )
-            )
-=======
                 if autoscaling_target_accelerator_duty_cycle:
                     autoscaling_metric_spec = gca_machine_resources_compat.AutoscalingMetricSpec(
                         metric_name="aiplatform.googleapis.com/prediction/online/accelerator/duty_cycle",
@@ -1100,7 +1091,6 @@
                     dedicated_resources.autoscaling_metric_specs.extend(
                         [autoscaling_metric_spec]
                     )
->>>>>>> dc3be45c
 
             dedicated_resources.machine_spec = machine_spec
             deployed_model.dedicated_resources = dedicated_resources
@@ -1113,17 +1103,9 @@
                 )
             )
         else:
-<<<<<<< HEAD
-            deployed_model.automatic_resources = (
-                gca_machine_resources_compat.AutomaticResources(
-                    min_replica_count=min_replica_count,
-                    max_replica_count=max_replica_count,
-                )
-=======
             raise ValueError(
                 "Model does not support deployment. "
                 "See https://cloud.google.com/vertex-ai/docs/reference/rpc/google.cloud.aiplatform.v1#google.cloud.aiplatform.v1.Model.FIELDS.repeated.google.cloud.aiplatform.v1.Model.DeploymentResourcesType.google.cloud.aiplatform.v1.Model.supported_deployment_resources_types"
->>>>>>> dc3be45c
             )
 
         # Service will throw error if both metadata and parameters are not provided
@@ -2039,14 +2021,11 @@
             staging_bucket (str):
                 Optional. Bucket to stage local model artifacts. Overrides
                 staging_bucket set in aiplatform.init.
-<<<<<<< HEAD
             appended_user_agent (List[str]):
                 Optional. User agent appended in the client info. If more than one, it will be
                 separated by spaces.
-=======
             upload_request_timeout (float):
                 Optional. The timeout for the upload request in seconds.
->>>>>>> dc3be45c
         Returns:
             model: Instantiated representation of the uploaded model resource.
         Raises:
