--- conflicted
+++ resolved
@@ -952,10 +952,7 @@
         import_lro = self.api_client.import_feature_values(
             request=import_feature_values_request,
             metadata=request_metadata,
-<<<<<<< HEAD
-=======
             timeout=ingest_request_timeout,
->>>>>>> dc3be45c
         )
 
         _LOGGER.log_action_started_against_resource_with_lro(
@@ -1312,18 +1309,11 @@
             "-", "_"
         )
 
-<<<<<<< HEAD
-        # TODO(b/216497263): Add support for resource project does not match initializer.global_config.project
-        temp_bq_dataset_id = (
-            f"{initializer.global_config.project}.{temp_bq_dataset_name}"[:1024]
-        )
-=======
         project_id = resource_manager_utils.get_project_id(
             project_number=entity_type_name_components["project"],
             credentials=self.credentials,
         )
         temp_bq_dataset_id = f"{project_id}.{temp_bq_dataset_name}"[:1024]
->>>>>>> dc3be45c
         temp_bq_table_id = f"{temp_bq_dataset_id}.{entity_type_id}"
 
         temp_bq_dataset = bigquery.Dataset(dataset_ref=temp_bq_dataset_id)
@@ -1459,13 +1449,9 @@
             )
             read_feature_values_response = (
                 self._featurestore_online_client.read_feature_values(
-<<<<<<< HEAD
-                    request=read_feature_values_request, metadata=request_metadata
-=======
                     request=read_feature_values_request,
                     metadata=request_metadata,
                     timeout=read_request_timeout,
->>>>>>> dc3be45c
                 )
             )
             header = read_feature_values_response.header
