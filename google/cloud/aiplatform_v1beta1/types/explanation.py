--- conflicted
+++ resolved
@@ -35,11 +35,8 @@
         "XraiAttribution",
         "SmoothGradConfig",
         "FeatureNoiseSigma",
-<<<<<<< HEAD
-=======
         "ExplanationSpecOverride",
         "ExplanationMetadataOverride",
->>>>>>> 82193ef4
     },
 )
 
@@ -145,11 +142,7 @@
             If the Model predicted output has multiple dimensions, this
             is the value in the output located by
             ``output_index``.
-<<<<<<< HEAD
-        feature_attributions (~.struct.Value):
-=======
         feature_attributions (google.protobuf.struct_pb2.Value):
->>>>>>> 82193ef4
             Output only. Attributions of each explained feature.
             Features are extracted from the [prediction
             instances][google.cloud.aiplatform.v1beta1.ExplainRequest.instances]
@@ -199,15 +192,9 @@
             of the output vector. Indices start from 0.
         output_display_name (str):
             Output only. The display name of the output identified by
-<<<<<<< HEAD
-            ``output_index``,
-            e.g. the predicted class name by a multi-classification
-            Model.
-=======
             ``output_index``.
             For example, the predicted class name by a
             multi-classification Model.
->>>>>>> 82193ef4
 
             This field is only populated iff the Model predicts display
             names as a separate field along with the explained output.
@@ -219,27 +206,6 @@
             caused by approximation used in the explanation method.
             Lower value means more precise attributions.
 
-<<<<<<< HEAD
-            -  For [Sampled Shapley
-               attribution][ExplanationParameters.sampled_shapley_attribution],
-               increasing
-               ``path_count``
-               may reduce the error.
-            -  For [Integrated Gradients
-               attribution][ExplanationParameters.integrated_gradients_attribution],
-               increasing
-               ``step_count``
-               may reduce the error.
-            -  For [XRAI
-               attribution][ExplanationParameters.xrai_attribution],
-               increasing
-               ``step_count``
-               may reduce the error.
-
-            Refer to AI Explanations Whitepaper for more details:
-
-            https://storage.googleapis.com/cloud-ai-whitepapers/AI%20Explainability%20Whitepaper.pdf
-=======
             -  For Sampled Shapley
                ``attribution``,
                increasing
@@ -259,7 +225,6 @@
             See `this
             introduction </ai-platform-unified/docs/explainable-ai/overview>`__
             for more information.
->>>>>>> 82193ef4
         output_name (str):
             Output only. Name of the explain output. Specified as the
             key in
@@ -312,21 +277,13 @@
             considering all subsets of features. Refer to
             this paper for model details:
             https://arxiv.org/abs/1306.4265.
-<<<<<<< HEAD
-        integrated_gradients_attribution (~.explanation.IntegratedGradientsAttribution):
-=======
         integrated_gradients_attribution (google.cloud.aiplatform_v1beta1.types.IntegratedGradientsAttribution):
->>>>>>> 82193ef4
             An attribution method that computes Aumann-
             hapley values taking advantage of the model's
             fully differentiable structure. Refer to this
             paper for more details:
             https://arxiv.org/abs/1703.01365
-<<<<<<< HEAD
-        xrai_attribution (~.explanation.XraiAttribution):
-=======
         xrai_attribution (google.cloud.aiplatform_v1beta1.types.XraiAttribution):
->>>>>>> 82193ef4
             An attribution method that redistributes
             Integrated Gradients attribution to segmented
             regions, taking advantage of the model's fully
@@ -346,19 +303,11 @@
             to Models that predicts more than one outputs
             (e,g, multi-class Models). When set to -1,
             returns explanations for all outputs.
-<<<<<<< HEAD
-        output_indices (~.struct.ListValue):
-            If populated, only returns attributions that have
-            ``output_index`` contained in
-            output_indices. It must be an ndarray of integers, with the
-            same shape of the output it's explaining.
-=======
         output_indices (google.protobuf.struct_pb2.ListValue):
             If populated, only returns attributions that have
             ``output_index``
             contained in output_indices. It must be an ndarray of
             integers, with the same shape of the output it's explaining.
->>>>>>> 82193ef4
 
             If not populated, returns attributions for
             ``top_k``
@@ -371,7 +320,6 @@
 
     sampled_shapley_attribution = proto.Field(
         proto.MESSAGE, number=1, oneof="method", message="SampledShapleyAttribution",
-<<<<<<< HEAD
     )
 
     integrated_gradients_attribution = proto.Field(
@@ -385,21 +333,6 @@
         proto.MESSAGE, number=3, oneof="method", message="XraiAttribution",
     )
 
-=======
-    )
-
-    integrated_gradients_attribution = proto.Field(
-        proto.MESSAGE,
-        number=2,
-        oneof="method",
-        message="IntegratedGradientsAttribution",
-    )
-
-    xrai_attribution = proto.Field(
-        proto.MESSAGE, number=3, oneof="method", message="XraiAttribution",
-    )
-
->>>>>>> 82193ef4
     top_k = proto.Field(proto.INT32, number=4)
 
     output_indices = proto.Field(proto.MESSAGE, number=5, message=struct.ListValue,)
@@ -436,11 +369,7 @@
             range.
 
             Valid range of its value is [1, 100], inclusively.
-<<<<<<< HEAD
-        smooth_grad_config (~.explanation.SmoothGradConfig):
-=======
         smooth_grad_config (google.cloud.aiplatform_v1beta1.types.SmoothGradConfig):
->>>>>>> 82193ef4
             Config for SmoothGrad approximation of
             gradients.
             When enabled, the gradients are approximated by
@@ -460,20 +389,11 @@
 
 class XraiAttribution(proto.Message):
     r"""An explanation method that redistributes Integrated Gradients
-<<<<<<< HEAD
-    attributions to segmented regions, taking advantage of the model's
-    fully differentiable structure. Refer to this paper for more
-    details: https://arxiv.org/abs/1906.02825
-
-    Only supports image Models (``modality`` is
-    IMAGE).
-=======
     attributions to segmented regions, taking advantage of the
     model's fully differentiable structure. Refer to this paper for
     more details: https://arxiv.org/abs/1906.02825
 
     Supported only by image Models.
->>>>>>> 82193ef4
 
     Attributes:
         step_count (int):
@@ -483,11 +403,7 @@
             error range.
 
             Valid range of its value is [1, 100], inclusively.
-<<<<<<< HEAD
-        smooth_grad_config (~.explanation.SmoothGradConfig):
-=======
         smooth_grad_config (google.cloud.aiplatform_v1beta1.types.SmoothGradConfig):
->>>>>>> 82193ef4
             Config for SmoothGrad approximation of
             gradients.
             When enabled, the gradients are approximated by
@@ -519,15 +435,8 @@
             to all the features. Use this field when all features are
             normalized to have the same distribution: scale to range [0,
             1], [-1, 1] or z-scoring, where features are normalized to
-<<<<<<< HEAD
-            have 0-mean and 1-variance. Refer to this doc for more
-            details about normalization:
-
-            https://developers.google.com/machine-learning/data-prep/transform/normalization.
-=======
             have 0-mean and 1-variance. For more details about
             normalization: https://tinyurl.com/dgc-normalization.
->>>>>>> 82193ef4
 
             For best results the recommended value is about 10% - 20% of
             the standard deviation of the input feature. Refer to
@@ -537,11 +446,7 @@
             If the distribution is different per feature, set
             ``feature_noise_sigma``
             instead for each feature.
-<<<<<<< HEAD
-        feature_noise_sigma (~.explanation.FeatureNoiseSigma):
-=======
         feature_noise_sigma (google.cloud.aiplatform_v1beta1.types.FeatureNoiseSigma):
->>>>>>> 82193ef4
             This is similar to
             ``noise_sigma``,
             but provides additional flexibility. A separate noise sigma
@@ -575,11 +480,7 @@
     to interpolated inputs prior to computing gradients.
 
     Attributes:
-<<<<<<< HEAD
-        noise_sigma (Sequence[~.explanation.FeatureNoiseSigma.NoiseSigmaForFeature]):
-=======
         noise_sigma (Sequence[google.cloud.aiplatform_v1beta1.types.FeatureNoiseSigma.NoiseSigmaForFeature]):
->>>>>>> 82193ef4
             Noise sigma per feature. No noise is added to
             features that are not set.
     """
@@ -610,8 +511,6 @@
     )
 
 
-<<<<<<< HEAD
-=======
 class ExplanationSpecOverride(proto.Message):
     r"""The
     ``ExplanationSpec``
@@ -680,5 +579,4 @@
     )
 
 
->>>>>>> 82193ef4
 __all__ = tuple(sorted(__protobuf__.manifest))