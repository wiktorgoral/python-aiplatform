--- conflicted
+++ resolved
@@ -89,11 +89,7 @@
     """A pager for iterating through ``list_models`` requests.
 
     This class thinly wraps an initial
-<<<<<<< HEAD
-    :class:`~.model_service.ListModelsResponse` object, and
-=======
     :class:`google.cloud.aiplatform_v1beta1.types.ListModelsResponse` object, and
->>>>>>> 82193ef4
     provides an ``__aiter__`` method to iterate through its
     ``models`` field.
 
@@ -102,11 +98,7 @@
     through the ``models`` field on the
     corresponding responses.
 
-<<<<<<< HEAD
-    All the usual :class:`~.model_service.ListModelsResponse`
-=======
     All the usual :class:`google.cloud.aiplatform_v1beta1.types.ListModelsResponse`
->>>>>>> 82193ef4
     attributes are available on the pager. If multiple requests are made, only
     the most recent response is retained, and thus used for attribute lookup.
     """
@@ -124,15 +116,9 @@
         Args:
             method (Callable): The method that was originally called, and
                 which instantiated this pager.
-<<<<<<< HEAD
-            request (:class:`~.model_service.ListModelsRequest`):
-                The initial request object.
-            response (:class:`~.model_service.ListModelsResponse`):
-=======
             request (google.cloud.aiplatform_v1beta1.types.ListModelsRequest):
                 The initial request object.
             response (google.cloud.aiplatform_v1beta1.types.ListModelsResponse):
->>>>>>> 82193ef4
                 The initial response object.
             metadata (Sequence[Tuple[str, str]]): Strings which should be
                 sent along with the request as metadata.
@@ -231,11 +217,7 @@
     """A pager for iterating through ``list_model_evaluations`` requests.
 
     This class thinly wraps an initial
-<<<<<<< HEAD
-    :class:`~.model_service.ListModelEvaluationsResponse` object, and
-=======
     :class:`google.cloud.aiplatform_v1beta1.types.ListModelEvaluationsResponse` object, and
->>>>>>> 82193ef4
     provides an ``__aiter__`` method to iterate through its
     ``model_evaluations`` field.
 
@@ -244,11 +226,7 @@
     through the ``model_evaluations`` field on the
     corresponding responses.
 
-<<<<<<< HEAD
-    All the usual :class:`~.model_service.ListModelEvaluationsResponse`
-=======
     All the usual :class:`google.cloud.aiplatform_v1beta1.types.ListModelEvaluationsResponse`
->>>>>>> 82193ef4
     attributes are available on the pager. If multiple requests are made, only
     the most recent response is retained, and thus used for attribute lookup.
     """
@@ -266,15 +244,9 @@
         Args:
             method (Callable): The method that was originally called, and
                 which instantiated this pager.
-<<<<<<< HEAD
-            request (:class:`~.model_service.ListModelEvaluationsRequest`):
-                The initial request object.
-            response (:class:`~.model_service.ListModelEvaluationsResponse`):
-=======
             request (google.cloud.aiplatform_v1beta1.types.ListModelEvaluationsRequest):
                 The initial request object.
             response (google.cloud.aiplatform_v1beta1.types.ListModelEvaluationsResponse):
->>>>>>> 82193ef4
                 The initial response object.
             metadata (Sequence[Tuple[str, str]]): Strings which should be
                 sent along with the request as metadata.
@@ -373,11 +345,7 @@
     """A pager for iterating through ``list_model_evaluation_slices`` requests.
 
     This class thinly wraps an initial
-<<<<<<< HEAD
-    :class:`~.model_service.ListModelEvaluationSlicesResponse` object, and
-=======
     :class:`google.cloud.aiplatform_v1beta1.types.ListModelEvaluationSlicesResponse` object, and
->>>>>>> 82193ef4
     provides an ``__aiter__`` method to iterate through its
     ``model_evaluation_slices`` field.
 
@@ -386,11 +354,7 @@
     through the ``model_evaluation_slices`` field on the
     corresponding responses.
 
-<<<<<<< HEAD
-    All the usual :class:`~.model_service.ListModelEvaluationSlicesResponse`
-=======
     All the usual :class:`google.cloud.aiplatform_v1beta1.types.ListModelEvaluationSlicesResponse`
->>>>>>> 82193ef4
     attributes are available on the pager. If multiple requests are made, only
     the most recent response is retained, and thus used for attribute lookup.
     """
@@ -410,15 +374,9 @@
         Args:
             method (Callable): The method that was originally called, and
                 which instantiated this pager.
-<<<<<<< HEAD
-            request (:class:`~.model_service.ListModelEvaluationSlicesRequest`):
-                The initial request object.
-            response (:class:`~.model_service.ListModelEvaluationSlicesResponse`):
-=======
             request (google.cloud.aiplatform_v1beta1.types.ListModelEvaluationSlicesRequest):
                 The initial request object.
             response (google.cloud.aiplatform_v1beta1.types.ListModelEvaluationSlicesResponse):
->>>>>>> 82193ef4
                 The initial response object.
             metadata (Sequence[Tuple[str, str]]): Strings which should be
                 sent along with the request as metadata.
