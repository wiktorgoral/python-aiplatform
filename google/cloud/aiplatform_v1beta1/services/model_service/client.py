--- conflicted
+++ resolved
@@ -857,8 +857,6 @@
             request=request,
             response=response,
             metadata=metadata,
-<<<<<<< HEAD
-=======
         )
 
         # Done; return the response.
@@ -967,7 +965,6 @@
             request=request,
             response=response,
             metadata=metadata,
->>>>>>> dc3be45c
         )
 
         # Done; return the response.
