--- conflicted
+++ resolved
@@ -995,11 +995,7 @@
         Args:
             request (google.cloud.aiplatform_v1beta1.types.CreateDataLabelingJobRequest):
                 The request object. Request message for
-<<<<<<< HEAD
-                ``JobService.CreateDataLabelingJob``.
-=======
                 [JobService.CreateDataLabelingJob][google.cloud.aiplatform.v1beta1.JobService.CreateDataLabelingJob].
->>>>>>> 7ae28b84
             parent (str):
                 Required. The parent of the DataLabelingJob. Format:
                 ``projects/{project}/locations/{location}``
@@ -1083,11 +1079,7 @@
         Args:
             request (google.cloud.aiplatform_v1beta1.types.GetDataLabelingJobRequest):
                 The request object. Request message for
-<<<<<<< HEAD
-                ``JobService.GetDataLabelingJob``.
-=======
                 [JobService.GetDataLabelingJob][google.cloud.aiplatform.v1beta1.JobService.GetDataLabelingJob].
->>>>>>> 7ae28b84
             name (str):
                 Required. The name of the DataLabelingJob. Format:
                 ``projects/{project}/locations/{location}/dataLabelingJobs/{data_labeling_job}``
@@ -1162,11 +1154,7 @@
         Args:
             request (google.cloud.aiplatform_v1beta1.types.ListDataLabelingJobsRequest):
                 The request object. Request message for
-<<<<<<< HEAD
-                ``JobService.ListDataLabelingJobs``.
-=======
                 [JobService.ListDataLabelingJobs][google.cloud.aiplatform.v1beta1.JobService.ListDataLabelingJobs].
->>>>>>> 7ae28b84
             parent (str):
                 Required. The parent of the DataLabelingJob. Format:
                 ``projects/{project}/locations/{location}``
@@ -1346,11 +1334,7 @@
         Args:
             request (google.cloud.aiplatform_v1beta1.types.CancelDataLabelingJobRequest):
                 The request object. Request message for
-<<<<<<< HEAD
-                ``JobService.CancelDataLabelingJob``.
-=======
                 [JobService.CancelDataLabelingJob][google.cloud.aiplatform.v1beta1.JobService.CancelDataLabelingJob].
->>>>>>> 7ae28b84
             name (str):
                 Required. The name of the DataLabelingJob. Format:
                 ``projects/{project}/locations/{location}/dataLabelingJobs/{data_labeling_job}``
@@ -2291,11 +2275,7 @@
         Args:
             request (google.cloud.aiplatform_v1beta1.types.CreateModelDeploymentMonitoringJobRequest):
                 The request object. Request message for
-<<<<<<< HEAD
-                ``JobService.CreateModelDeploymentMonitoringJob``.
-=======
                 [JobService.CreateModelDeploymentMonitoringJob][google.cloud.aiplatform.v1beta1.JobService.CreateModelDeploymentMonitoringJob].
->>>>>>> 7ae28b84
             parent (str):
                 Required. The parent of the
                 ModelDeploymentMonitoringJob. Format:
@@ -2390,11 +2370,7 @@
         Args:
             request (google.cloud.aiplatform_v1beta1.types.SearchModelDeploymentMonitoringStatsAnomaliesRequest):
                 The request object. Request message for
-<<<<<<< HEAD
-                ``JobService.SearchModelDeploymentMonitoringStatsAnomalies``.
-=======
                 [JobService.SearchModelDeploymentMonitoringStatsAnomalies][google.cloud.aiplatform.v1beta1.JobService.SearchModelDeploymentMonitoringStatsAnomalies].
->>>>>>> 7ae28b84
             model_deployment_monitoring_job (str):
                 Required. ModelDeploymentMonitoring Job resource name.
                 Format:
@@ -2420,11 +2396,7 @@
         Returns:
             google.cloud.aiplatform_v1beta1.services.job_service.pagers.SearchModelDeploymentMonitoringStatsAnomaliesPager:
                 Response message for
-<<<<<<< HEAD
-                   ``JobService.SearchModelDeploymentMonitoringStatsAnomalies``.
-=======
                    [JobService.SearchModelDeploymentMonitoringStatsAnomalies][google.cloud.aiplatform.v1beta1.JobService.SearchModelDeploymentMonitoringStatsAnomalies].
->>>>>>> 7ae28b84
 
                 Iterating over this object will yield results and
                 resolve additional pages automatically.
@@ -2506,11 +2478,7 @@
         Args:
             request (google.cloud.aiplatform_v1beta1.types.GetModelDeploymentMonitoringJobRequest):
                 The request object. Request message for
-<<<<<<< HEAD
-                ``JobService.GetModelDeploymentMonitoringJob``.
-=======
                 [JobService.GetModelDeploymentMonitoringJob][google.cloud.aiplatform.v1beta1.JobService.GetModelDeploymentMonitoringJob].
->>>>>>> 7ae28b84
             name (str):
                 Required. The resource name of the
                 ModelDeploymentMonitoringJob. Format:
@@ -2590,11 +2558,7 @@
         Args:
             request (google.cloud.aiplatform_v1beta1.types.ListModelDeploymentMonitoringJobsRequest):
                 The request object. Request message for
-<<<<<<< HEAD
-                ``JobService.ListModelDeploymentMonitoringJobs``.
-=======
                 [JobService.ListModelDeploymentMonitoringJobs][google.cloud.aiplatform.v1beta1.JobService.ListModelDeploymentMonitoringJobs].
->>>>>>> 7ae28b84
             parent (str):
                 Required. The parent of the
                 ModelDeploymentMonitoringJob. Format:
@@ -2613,11 +2577,7 @@
         Returns:
             google.cloud.aiplatform_v1beta1.services.job_service.pagers.ListModelDeploymentMonitoringJobsPager:
                 Response message for
-<<<<<<< HEAD
-                   ``JobService.ListModelDeploymentMonitoringJobs``.
-=======
                    [JobService.ListModelDeploymentMonitoringJobs][google.cloud.aiplatform.v1beta1.JobService.ListModelDeploymentMonitoringJobs].
->>>>>>> 7ae28b84
 
                 Iterating over this object will yield results and
                 resolve additional pages automatically.
@@ -2687,11 +2647,7 @@
         Args:
             request (google.cloud.aiplatform_v1beta1.types.UpdateModelDeploymentMonitoringJobRequest):
                 The request object. Request message for
-<<<<<<< HEAD
-                ``JobService.UpdateModelDeploymentMonitoringJob``.
-=======
                 [JobService.UpdateModelDeploymentMonitoringJob][google.cloud.aiplatform.v1beta1.JobService.UpdateModelDeploymentMonitoringJob].
->>>>>>> 7ae28b84
             model_deployment_monitoring_job (google.cloud.aiplatform_v1beta1.types.ModelDeploymentMonitoringJob):
                 Required. The model monitoring
                 configuration which replaces the
@@ -2799,11 +2755,7 @@
         Args:
             request (google.cloud.aiplatform_v1beta1.types.DeleteModelDeploymentMonitoringJobRequest):
                 The request object. Request message for
-<<<<<<< HEAD
-                ``JobService.DeleteModelDeploymentMonitoringJob``.
-=======
                 [JobService.DeleteModelDeploymentMonitoringJob][google.cloud.aiplatform.v1beta1.JobService.DeleteModelDeploymentMonitoringJob].
->>>>>>> 7ae28b84
             name (str):
                 Required. The resource name of the model monitoring job
                 to delete. Format:
@@ -2900,21 +2852,13 @@
     ) -> None:
         r"""Pauses a ModelDeploymentMonitoringJob. If the job is running,
         the server makes a best effort to cancel the job. Will mark
-<<<<<<< HEAD
-        ``ModelDeploymentMonitoringJob.state``
-=======
         [ModelDeploymentMonitoringJob.state][google.cloud.aiplatform.v1beta1.ModelDeploymentMonitoringJob.state]
->>>>>>> 7ae28b84
         to 'PAUSED'.
 
         Args:
             request (google.cloud.aiplatform_v1beta1.types.PauseModelDeploymentMonitoringJobRequest):
                 The request object. Request message for
-<<<<<<< HEAD
-                ``JobService.PauseModelDeploymentMonitoringJob``.
-=======
                 [JobService.PauseModelDeploymentMonitoringJob][google.cloud.aiplatform.v1beta1.JobService.PauseModelDeploymentMonitoringJob].
->>>>>>> 7ae28b84
             name (str):
                 Required. The resource name of the
                 ModelDeploymentMonitoringJob to pause. Format:
@@ -2988,11 +2932,7 @@
         Args:
             request (google.cloud.aiplatform_v1beta1.types.ResumeModelDeploymentMonitoringJobRequest):
                 The request object. Request message for
-<<<<<<< HEAD
-                ``JobService.ResumeModelDeploymentMonitoringJob``.
-=======
                 [JobService.ResumeModelDeploymentMonitoringJob][google.cloud.aiplatform.v1beta1.JobService.ResumeModelDeploymentMonitoringJob].
->>>>>>> 7ae28b84
             name (str):
                 Required. The resource name of the
                 ModelDeploymentMonitoringJob to resume. Format:
