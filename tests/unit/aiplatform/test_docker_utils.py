--- conflicted
+++ resolved
@@ -15,19 +15,18 @@
 # limitations under the License.
 #
 
-<<<<<<< HEAD
+import io
 import os
-=======
-import io
->>>>>>> 59caca12
 import pytest
 import textwrap
 from unittest import mock
 
-<<<<<<< HEAD
 from google.cloud.aiplatform.constants import prediction
+from google.cloud.aiplatform.docker_utils import build
 from google.cloud.aiplatform.docker_utils import errors
+from google.cloud.aiplatform.docker_utils import local_util
 from google.cloud.aiplatform.docker_utils import run
+from google.cloud.aiplatform.docker_utils import utils
 
 
 _TEST_CONTAINER_LOGS = b"line1\nline2\nline3\n"
@@ -47,6 +46,37 @@
     container = mock.MagicMock()
     container.logs.return_value = _TEST_CONTAINER_LOGS
     return container
+
+
+@pytest.fixture
+def execute_command_mock():
+    with mock.patch.object(local_util, "execute_command") as execute_command_mock:
+        execute_command_mock.return_value = 0
+        yield execute_command_mock
+
+
+class MockedPopen:
+    def __init__(self, args, **kwargs):
+        self.args = args
+        self.returncode = 0
+        self.stdin = mock.Mock()
+        self.stdout = mock.Mock()
+
+    def __enter__(self):
+        return self
+
+    def __exit__(self, exe_type, value, traceback):
+        pass
+
+    def communicate(self, input=None, timeout=None):
+        return "", ""
+
+
+@pytest.fixture
+def textiowrapper_mock():
+    with mock.patch.object(io, "TextIOWrapper") as textiowrapper_mock:
+        textiowrapper_mock.return_value = io.TextIOWrapper(io.BytesIO(b""))
+        yield textiowrapper_mock
 
 
 class TestRun:
@@ -163,42 +193,56 @@
         with pytest.raises(ValueError) as exception:
             run.run_prediction_container(
                 self.IMAGE_URI, credential_path=credential_path
-=======
-from google.cloud.aiplatform.docker_utils import build
-from google.cloud.aiplatform.docker_utils import errors
-from google.cloud.aiplatform.docker_utils import local_util
-from google.cloud.aiplatform.docker_utils import utils
-
-
-@pytest.fixture
-def execute_command_mock():
-    with mock.patch.object(local_util, "execute_command") as execute_command_mock:
-        execute_command_mock.return_value = 0
-        yield execute_command_mock
-
-
-class MockedPopen:
-    def __init__(self, args, **kwargs):
-        self.args = args
-        self.returncode = 0
-        self.stdin = mock.Mock()
-        self.stdout = mock.Mock()
-
-    def __enter__(self):
-        return self
-
-    def __exit__(self, exe_type, value, traceback):
-        pass
-
-    def communicate(self, input=None, timeout=None):
-        return "", ""
-
-
-@pytest.fixture
-def textiowrapper_mock():
-    with mock.patch.object(io, "TextIOWrapper") as textiowrapper_mock:
-        textiowrapper_mock.return_value = io.TextIOWrapper(io.BytesIO(b""))
-        yield textiowrapper_mock
+            )
+
+        assert str(exception.value) == expected_message
+
+    @mock.patch.dict(os.environ, {run._ADC_ENVIRONMENT_VARIABLE: "key.json"})
+    def test_run_prediction_container_adc_value_not_exists(self, docker_client_mock):
+        expected_message = (
+            f"The file from the environment variable {run._ADC_ENVIRONMENT_VARIABLE} does "
+            f'not exist: "key.json".'
+        )
+
+        with pytest.raises(ValueError) as exception:
+            run.run_prediction_container(self.IMAGE_URI)
+
+        assert str(exception.value) == expected_message
+
+    def test_print_container_logs(self, docker_container_mock):
+        with mock.patch(
+            "google.cloud.aiplatform.docker_utils.run._logger"
+        ) as logger_mock:
+            logs_len = run.print_container_logs(docker_container_mock)
+
+        assert logs_len == _TEST_CONTAINER_LOGS_LEN
+        assert docker_container_mock.logs.called
+        assert logger_mock.info.call_count == _TEST_CONTAINER_LOGS_LEN
+
+    def test_print_container_logs_with_start_index(self, docker_container_mock):
+        start_index = 1
+        with mock.patch(
+            "google.cloud.aiplatform.docker_utils.run._logger"
+        ) as logger_mock:
+            logs_len = run.print_container_logs(
+                docker_container_mock, start_index=start_index
+            )
+
+        assert logs_len == _TEST_CONTAINER_LOGS_LEN
+        assert docker_container_mock.logs.called
+        assert logger_mock.info.call_count == (_TEST_CONTAINER_LOGS_LEN - start_index)
+
+    def test_print_container_logs_with_message(self, docker_container_mock):
+        with mock.patch(
+            "google.cloud.aiplatform.docker_utils.run._logger"
+        ) as logger_mock:
+            logs_len = run.print_container_logs(
+                docker_container_mock, message="Test message:"
+            )
+
+        assert logs_len == _TEST_CONTAINER_LOGS_LEN
+        assert docker_container_mock.logs.called
+        assert logger_mock.info.call_count == _TEST_CONTAINER_LOGS_LEN + 1
 
 
 class TestBuild:
@@ -396,59 +440,10 @@
                 self.MAIN_SCRIPT,
                 self.OUTPUT_IMAGE_NAME,
                 requirements_path=requirements_path,
->>>>>>> 59caca12
             )
 
         assert str(exception.value) == expected_message
 
-<<<<<<< HEAD
-    @mock.patch.dict(os.environ, {run._ADC_ENVIRONMENT_VARIABLE: "key.json"})
-    def test_run_prediction_container_adc_value_not_exists(self, docker_client_mock):
-        expected_message = (
-            f"The file from the environment variable {run._ADC_ENVIRONMENT_VARIABLE} does "
-            f'not exist: "key.json".'
-        )
-
-        with pytest.raises(ValueError) as exception:
-            run.run_prediction_container(self.IMAGE_URI)
-
-        assert str(exception.value) == expected_message
-
-    def test_print_container_logs(self, docker_container_mock):
-        with mock.patch(
-            "google.cloud.aiplatform.docker_utils.run._logger"
-        ) as logger_mock:
-            logs_len = run.print_container_logs(docker_container_mock)
-
-        assert logs_len == _TEST_CONTAINER_LOGS_LEN
-        assert docker_container_mock.logs.called
-        assert logger_mock.info.call_count == _TEST_CONTAINER_LOGS_LEN
-
-    def test_print_container_logs_with_start_index(self, docker_container_mock):
-        start_index = 1
-        with mock.patch(
-            "google.cloud.aiplatform.docker_utils.run._logger"
-        ) as logger_mock:
-            logs_len = run.print_container_logs(
-                docker_container_mock, start_index=start_index
-            )
-
-        assert logs_len == _TEST_CONTAINER_LOGS_LEN
-        assert docker_container_mock.logs.called
-        assert logger_mock.info.call_count == (_TEST_CONTAINER_LOGS_LEN - start_index)
-
-    def test_print_container_logs_with_message(self, docker_container_mock):
-        with mock.patch(
-            "google.cloud.aiplatform.docker_utils.run._logger"
-        ) as logger_mock:
-            logs_len = run.print_container_logs(
-                docker_container_mock, message="Test message:"
-            )
-
-        assert logs_len == _TEST_CONTAINER_LOGS_LEN
-        assert docker_container_mock.logs.called
-        assert logger_mock.info.call_count == _TEST_CONTAINER_LOGS_LEN + 1
-=======
     def test_build_image_with_setup_path(self, execute_command_mock):
         image = build.build_image(
             self.BASE_IMAGE,
@@ -561,7 +556,6 @@
         return_code = local_util.execute_command(["ls"], "Test string.")
 
         assert return_code == 0
->>>>>>> 59caca12
 
 
 class TestErrors:
