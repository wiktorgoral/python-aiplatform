# -*- coding: utf-8 -*-

# Copyright 2020 Google LLC
#
# Licensed under the Apache License, Version 2.0 (the "License");
# you may not use this file except in compliance with the License.
# You may obtain a copy of the License at
#
#     http://www.apache.org/licenses/LICENSE-2.0
#
# Unless required by applicable law or agreed to in writing, software
# distributed under the License is distributed on an "AS IS" BASIS,
# WITHOUT WARRANTIES OR CONDITIONS OF ANY KIND, either express or implied.
# See the License for the specific language governing permissions and
# limitations under the License.
#

import pytest

from importlib import reload

from google.cloud import aiplatform
from google.cloud.aiplatform import base
from google.cloud.aiplatform import initializer
from google.cloud.aiplatform import models
from google.cloud.aiplatform import schema

from google.cloud.aiplatform.compat.types import (
    dataset as gca_dataset,
    encryption_spec as gca_encryption_spec,
    io as gca_io,
    model as gca_model,
    pipeline_state as gca_pipeline_state,
    training_pipeline as gca_training_pipeline,
)

import test_datasets
from test_datasets import create_dataset_mock  # noqa: F401
from test_datasets import get_dataset_mock  # noqa: F401
from test_datasets import import_data_mock  # noqa: F401

import test_endpoints
from test_endpoints import create_endpoint_mock  # noqa: F401
from test_endpoints import get_endpoint_mock  # noqa: F401
from test_endpoints import predict_client_predict_mock  # noqa: F401

from test_models import deploy_model_mock  # noqa: F401

import test_training_jobs
from test_training_jobs import make_training_pipeline
from test_training_jobs import mock_model_service_get  # noqa: F401
from test_training_jobs import mock_pipeline_service_create  # noqa: F401
from test_training_jobs import mock_pipeline_service_get  # noqa: F401
from test_training_jobs import (  # noqa: F401
    mock_pipeline_service_create_and_get_with_fail,
)
from test_training_jobs import mock_python_package_to_gcs  # noqa: F401

from google.protobuf import json_format
from google.protobuf import struct_pb2

# dataset_encryption
_TEST_ENCRYPTION_KEY_NAME = "key_1234"
_TEST_ENCRYPTION_SPEC = gca_encryption_spec.EncryptionSpec(
    kms_key_name=_TEST_ENCRYPTION_KEY_NAME
)


@pytest.mark.usefixtures("google_auth_mock")
class TestEndToEnd:
    def setup_method(self):
        reload(initializer)
        reload(aiplatform)

    def teardown_method(self):
        initializer.global_pool.shutdown(wait=True)

    @pytest.mark.usefixtures(
        "get_dataset_mock",
        "create_endpoint_mock",
        "get_endpoint_mock",
        "deploy_model_mock",
    )
    @pytest.mark.parametrize("sync", [True, False])
    def test_dataset_create_to_model_predict(
        self,
        create_dataset_mock,  # noqa: F811
        import_data_mock,  # noqa: F811
        predict_client_predict_mock,  # noqa: F811
        mock_python_package_to_gcs,  # noqa: F811
        mock_pipeline_service_create,  # noqa: F811
        mock_model_service_get,  # noqa: F811
        mock_pipeline_service_get,  # noqa: F811
        sync,
    ):

        aiplatform.init(
            project=test_datasets._TEST_PROJECT,
            staging_bucket=test_training_jobs._TEST_BUCKET_NAME,
            credentials=test_training_jobs._TEST_CREDENTIALS,
        )

        my_dataset = aiplatform.ImageDataset.create(
            display_name=test_datasets._TEST_DISPLAY_NAME,
            encryption_spec_key_name=_TEST_ENCRYPTION_KEY_NAME,
            sync=sync,
            create_request_timeout=None,
        )

        my_dataset.import_data(
            gcs_source=test_datasets._TEST_SOURCE_URI_GCS,
            import_schema_uri=test_datasets._TEST_IMPORT_SCHEMA_URI,
            data_item_labels=test_datasets._TEST_DATA_LABEL_ITEMS,
            sync=sync,
            import_request_timeout=None,
        )

        job = aiplatform.CustomTrainingJob(
            display_name=test_training_jobs._TEST_DISPLAY_NAME,
            script_path=test_training_jobs._TEST_LOCAL_SCRIPT_FILE_NAME,
            container_uri=test_training_jobs._TEST_TRAINING_CONTAINER_IMAGE,
            model_serving_container_image_uri=test_training_jobs._TEST_SERVING_CONTAINER_IMAGE,
            model_serving_container_predict_route=test_training_jobs._TEST_SERVING_CONTAINER_PREDICTION_ROUTE,
            model_serving_container_health_route=test_training_jobs._TEST_SERVING_CONTAINER_HEALTH_ROUTE,
        )

        model_from_job = job.run(
            dataset=my_dataset,
            base_output_dir=test_training_jobs._TEST_BASE_OUTPUT_DIR,
            args=test_training_jobs._TEST_RUN_ARGS,
            replica_count=1,
            machine_type=test_training_jobs._TEST_MACHINE_TYPE,
            accelerator_type=test_training_jobs._TEST_ACCELERATOR_TYPE,
            accelerator_count=test_training_jobs._TEST_ACCELERATOR_COUNT,
            model_display_name=test_training_jobs._TEST_MODEL_DISPLAY_NAME,
            training_fraction_split=test_training_jobs._TEST_TRAINING_FRACTION_SPLIT,
            validation_fraction_split=test_training_jobs._TEST_VALIDATION_FRACTION_SPLIT,
            test_fraction_split=test_training_jobs._TEST_TEST_FRACTION_SPLIT,
            sync=sync,
            create_request_timeout=None,
        )

        created_endpoint = models.Endpoint.create(
            display_name=test_endpoints._TEST_DISPLAY_NAME,
            encryption_spec_key_name=_TEST_ENCRYPTION_KEY_NAME,
            sync=sync,
            create_request_timeout=None,
        )

        my_endpoint = model_from_job.deploy(
            encryption_spec_key_name=_TEST_ENCRYPTION_KEY_NAME,
            sync=sync,
            deploy_request_timeout=None,
        )

        endpoint_deploy_return = created_endpoint.deploy(model_from_job, sync=sync)

        assert endpoint_deploy_return is None

        if not sync:
            # Accessing attribute in Endpoint that has not been created raises informatively
            with pytest.raises(
                RuntimeError, match=r"Endpoint resource has not been created."
            ):
                my_endpoint.network

            my_endpoint.wait()
            created_endpoint.wait()

        test_prediction = created_endpoint.predict(
            instances=[[1.0, 2.0, 3.0], [1.0, 3.0, 4.0]], parameters={"param": 3.0}
        )

        true_prediction = models.Prediction(
            predictions=test_endpoints._TEST_PREDICTION,
            deployed_model_id=test_endpoints._TEST_ID,
        )

        assert true_prediction == test_prediction
        predict_client_predict_mock.assert_called_once_with(
            endpoint=test_endpoints._TEST_ENDPOINT_NAME,
            instances=[[1.0, 2.0, 3.0], [1.0, 3.0, 4.0]],
            parameters={"param": 3.0},
            timeout=None,
        )

        expected_dataset = gca_dataset.Dataset(
            display_name=test_datasets._TEST_DISPLAY_NAME,
            metadata_schema_uri=test_datasets._TEST_METADATA_SCHEMA_URI_NONTABULAR,
            metadata=test_datasets._TEST_NONTABULAR_DATASET_METADATA,
            encryption_spec=_TEST_ENCRYPTION_SPEC,
        )

        expected_import_config = gca_dataset.ImportDataConfig(
            gcs_source=gca_io.GcsSource(uris=[test_datasets._TEST_SOURCE_URI_GCS]),
            import_schema_uri=test_datasets._TEST_IMPORT_SCHEMA_URI,
            data_item_labels=test_datasets._TEST_DATA_LABEL_ITEMS,
        )

        create_dataset_mock.assert_called_once_with(
            parent=test_datasets._TEST_PARENT,
            dataset=expected_dataset,
            metadata=test_datasets._TEST_REQUEST_METADATA,
            timeout=None,
        )

        import_data_mock.assert_called_once_with(
            name=test_datasets._TEST_NAME,
            import_configs=[expected_import_config],
            timeout=None,
        )

        expected_dataset.name = test_datasets._TEST_NAME
        assert my_dataset._gca_resource == expected_dataset

        mock_python_package_to_gcs.assert_called_once_with(
            gcs_staging_dir=test_training_jobs._TEST_BUCKET_NAME,
            project=test_training_jobs._TEST_PROJECT,
            credentials=initializer.global_config.credentials,
        )

        true_args = test_training_jobs._TEST_RUN_ARGS

        true_worker_pool_spec = {
            "replica_count": test_training_jobs._TEST_REPLICA_COUNT,
            "machine_spec": {
                "machine_type": test_training_jobs._TEST_MACHINE_TYPE,
                "accelerator_type": test_training_jobs._TEST_ACCELERATOR_TYPE,
                "accelerator_count": test_training_jobs._TEST_ACCELERATOR_COUNT,
            },
            "disk_spec": {
                "boot_disk_type": test_training_jobs._TEST_BOOT_DISK_TYPE_DEFAULT,
                "boot_disk_size_gb": test_training_jobs._TEST_BOOT_DISK_SIZE_GB_DEFAULT,
            },
            "python_package_spec": {
                "executor_image_uri": test_training_jobs._TEST_TRAINING_CONTAINER_IMAGE,
                "python_module": test_training_jobs._TEST_MODULE_NAME,
                "package_uris": [test_training_jobs._TEST_OUTPUT_PYTHON_PACKAGE_PATH],
                "args": true_args,
            },
        }

        true_fraction_split = gca_training_pipeline.FractionSplit(
            training_fraction=test_training_jobs._TEST_TRAINING_FRACTION_SPLIT,
            validation_fraction=test_training_jobs._TEST_VALIDATION_FRACTION_SPLIT,
            test_fraction=test_training_jobs._TEST_TEST_FRACTION_SPLIT,
        )

        true_container_spec = gca_model.ModelContainerSpec(
            image_uri=test_training_jobs._TEST_SERVING_CONTAINER_IMAGE,
            predict_route=test_training_jobs._TEST_SERVING_CONTAINER_PREDICTION_ROUTE,
            health_route=test_training_jobs._TEST_SERVING_CONTAINER_HEALTH_ROUTE,
        )

        true_managed_model = gca_model.Model(
            display_name=test_training_jobs._TEST_MODEL_DISPLAY_NAME,
            container_spec=true_container_spec,
        )

        true_input_data_config = gca_training_pipeline.InputDataConfig(
            fraction_split=true_fraction_split,
            dataset_id=my_dataset.name,
            gcs_destination=gca_io.GcsDestination(
                output_uri_prefix=test_training_jobs._TEST_BASE_OUTPUT_DIR
            ),
        )

        true_training_pipeline = gca_training_pipeline.TrainingPipeline(
            display_name=test_training_jobs._TEST_DISPLAY_NAME,
            training_task_definition=schema.training_job.definition.custom_task,
            training_task_inputs=json_format.ParseDict(
                {
                    "worker_pool_specs": [true_worker_pool_spec],
                    "base_output_directory": {
                        "output_uri_prefix": test_training_jobs._TEST_BASE_OUTPUT_DIR
                    },
                },
                struct_pb2.Value(),
            ),
            model_to_upload=true_managed_model,
            input_data_config=true_input_data_config,
        )

        mock_pipeline_service_create.assert_called_once_with(
            parent=initializer.global_config.common_location_path(),
            training_pipeline=true_training_pipeline,
            timeout=None,
        )

        assert job._gca_resource == make_training_pipeline(
            gca_pipeline_state.PipelineState.PIPELINE_STATE_SUCCEEDED
        )

        mock_model_service_get.assert_called_once_with(
            name=test_training_jobs._TEST_MODEL_NAME, retry=base._DEFAULT_RETRY
        )

        assert model_from_job._gca_resource is mock_model_service_get.return_value

        assert job.get_model()._gca_resource is mock_model_service_get.return_value

        assert not job.has_failed

        assert job.state == gca_pipeline_state.PipelineState.PIPELINE_STATE_SUCCEEDED

    @pytest.mark.usefixtures(
        "get_dataset_mock",
        "create_endpoint_mock",
        "get_endpoint_mock",
        "deploy_model_mock",
    )
    def test_dataset_create_to_model_predict_with_pipeline_fail(
        self,
        create_dataset_mock,  # noqa: F811
        import_data_mock,  # noqa: F811
        mock_python_package_to_gcs,  # noqa: F811
        mock_pipeline_service_create_and_get_with_fail,  # noqa: F811
        mock_model_service_get,  # noqa: F811
    ):

        sync = False

        aiplatform.init(
            project=test_datasets._TEST_PROJECT,
            staging_bucket=test_training_jobs._TEST_BUCKET_NAME,
            credentials=test_training_jobs._TEST_CREDENTIALS,
            encryption_spec_key_name=_TEST_ENCRYPTION_KEY_NAME,
        )

        my_dataset = aiplatform.ImageDataset.create(
            display_name=test_datasets._TEST_DISPLAY_NAME,
            sync=sync,
<<<<<<< HEAD
=======
            create_request_timeout=None,
>>>>>>> dc3be45c
        )

        my_dataset.import_data(
            gcs_source=test_datasets._TEST_SOURCE_URI_GCS,
            import_schema_uri=test_datasets._TEST_IMPORT_SCHEMA_URI,
            data_item_labels=test_datasets._TEST_DATA_LABEL_ITEMS,
            sync=sync,
            import_request_timeout=None,
        )

        job = aiplatform.CustomTrainingJob(
            display_name=test_training_jobs._TEST_DISPLAY_NAME,
            script_path=test_training_jobs._TEST_LOCAL_SCRIPT_FILE_NAME,
            container_uri=test_training_jobs._TEST_TRAINING_CONTAINER_IMAGE,
            model_serving_container_image_uri=test_training_jobs._TEST_SERVING_CONTAINER_IMAGE,
            model_serving_container_predict_route=test_training_jobs._TEST_SERVING_CONTAINER_PREDICTION_ROUTE,
            model_serving_container_health_route=test_training_jobs._TEST_SERVING_CONTAINER_HEALTH_ROUTE,
        )

        created_endpoint = models.Endpoint.create(
            display_name=test_endpoints._TEST_DISPLAY_NAME,
            sync=sync,
<<<<<<< HEAD
=======
            create_request_timeout=None,
>>>>>>> dc3be45c
        )

        model_from_job = job.run(
            dataset=my_dataset,
            base_output_dir=test_training_jobs._TEST_BASE_OUTPUT_DIR,
            args=test_training_jobs._TEST_RUN_ARGS,
            replica_count=1,
            machine_type=test_training_jobs._TEST_MACHINE_TYPE,
            accelerator_type=test_training_jobs._TEST_ACCELERATOR_TYPE,
            accelerator_count=test_training_jobs._TEST_ACCELERATOR_COUNT,
            model_display_name=test_training_jobs._TEST_MODEL_DISPLAY_NAME,
            training_fraction_split=test_training_jobs._TEST_TRAINING_FRACTION_SPLIT,
            validation_fraction_split=test_training_jobs._TEST_VALIDATION_FRACTION_SPLIT,
            test_fraction_split=test_training_jobs._TEST_TEST_FRACTION_SPLIT,
            sync=sync,
            create_request_timeout=None,
        )

        with pytest.raises(RuntimeError):
            my_endpoint = model_from_job.deploy(sync=sync)
            my_endpoint.wait()

        with pytest.raises(RuntimeError):
            endpoint_deploy_return = created_endpoint.deploy(model_from_job, sync=sync)
            assert endpoint_deploy_return is None
            created_endpoint.wait()

        expected_dataset = gca_dataset.Dataset(
            display_name=test_datasets._TEST_DISPLAY_NAME,
            metadata_schema_uri=test_datasets._TEST_METADATA_SCHEMA_URI_NONTABULAR,
            metadata=test_datasets._TEST_NONTABULAR_DATASET_METADATA,
            encryption_spec=_TEST_ENCRYPTION_SPEC,
        )

        expected_import_config = gca_dataset.ImportDataConfig(
            gcs_source=gca_io.GcsSource(uris=[test_datasets._TEST_SOURCE_URI_GCS]),
            import_schema_uri=test_datasets._TEST_IMPORT_SCHEMA_URI,
            data_item_labels=test_datasets._TEST_DATA_LABEL_ITEMS,
        )

        create_dataset_mock.assert_called_once_with(
            parent=test_datasets._TEST_PARENT,
            dataset=expected_dataset,
            metadata=test_datasets._TEST_REQUEST_METADATA,
            timeout=None,
        )

        import_data_mock.assert_called_once_with(
            name=test_datasets._TEST_NAME,
            import_configs=[expected_import_config],
            timeout=None,
        )

        expected_dataset.name = test_datasets._TEST_NAME
        assert my_dataset._gca_resource == expected_dataset

        mock_python_package_to_gcs.assert_called_once_with(
            gcs_staging_dir=test_training_jobs._TEST_BUCKET_NAME,
            project=test_training_jobs._TEST_PROJECT,
            credentials=initializer.global_config.credentials,
        )

        true_args = test_training_jobs._TEST_RUN_ARGS

        true_worker_pool_spec = {
            "replica_count": test_training_jobs._TEST_REPLICA_COUNT,
            "machine_spec": {
                "machine_type": test_training_jobs._TEST_MACHINE_TYPE,
                "accelerator_type": test_training_jobs._TEST_ACCELERATOR_TYPE,
                "accelerator_count": test_training_jobs._TEST_ACCELERATOR_COUNT,
            },
            "disk_spec": {
                "boot_disk_type": test_training_jobs._TEST_BOOT_DISK_TYPE_DEFAULT,
                "boot_disk_size_gb": test_training_jobs._TEST_BOOT_DISK_SIZE_GB_DEFAULT,
            },
            "python_package_spec": {
                "executor_image_uri": test_training_jobs._TEST_TRAINING_CONTAINER_IMAGE,
                "python_module": test_training_jobs._TEST_MODULE_NAME,
                "package_uris": [test_training_jobs._TEST_OUTPUT_PYTHON_PACKAGE_PATH],
                "args": true_args,
            },
        }

        true_fraction_split = gca_training_pipeline.FractionSplit(
            training_fraction=test_training_jobs._TEST_TRAINING_FRACTION_SPLIT,
            validation_fraction=test_training_jobs._TEST_VALIDATION_FRACTION_SPLIT,
            test_fraction=test_training_jobs._TEST_TEST_FRACTION_SPLIT,
        )

        true_container_spec = gca_model.ModelContainerSpec(
            image_uri=test_training_jobs._TEST_SERVING_CONTAINER_IMAGE,
            predict_route=test_training_jobs._TEST_SERVING_CONTAINER_PREDICTION_ROUTE,
            health_route=test_training_jobs._TEST_SERVING_CONTAINER_HEALTH_ROUTE,
        )

        true_managed_model = gca_model.Model(
            display_name=test_training_jobs._TEST_MODEL_DISPLAY_NAME,
            container_spec=true_container_spec,
            encryption_spec=_TEST_ENCRYPTION_SPEC,
        )

        true_input_data_config = gca_training_pipeline.InputDataConfig(
            fraction_split=true_fraction_split,
            dataset_id=my_dataset.name,
            gcs_destination=gca_io.GcsDestination(
                output_uri_prefix=test_training_jobs._TEST_BASE_OUTPUT_DIR
            ),
        )

        true_training_pipeline = gca_training_pipeline.TrainingPipeline(
            display_name=test_training_jobs._TEST_DISPLAY_NAME,
            training_task_definition=schema.training_job.definition.custom_task,
            training_task_inputs=json_format.ParseDict(
                {
                    "worker_pool_specs": [true_worker_pool_spec],
                    "base_output_directory": {
                        "output_uri_prefix": test_training_jobs._TEST_BASE_OUTPUT_DIR
                    },
                },
                struct_pb2.Value(),
            ),
            model_to_upload=true_managed_model,
            input_data_config=true_input_data_config,
            encryption_spec=_TEST_ENCRYPTION_SPEC,
        )

        mock_pipeline_service_create_and_get_with_fail[0].assert_called_once_with(
            parent=initializer.global_config.common_location_path(),
            training_pipeline=true_training_pipeline,
            timeout=None,
        )

        assert (
            job._gca_resource
            is mock_pipeline_service_create_and_get_with_fail[1].return_value
        )

        mock_model_service_get.assert_not_called()

        with pytest.raises(RuntimeError):
            job.get_model()

        assert job.has_failed

        assert job.state == gca_pipeline_state.PipelineState.PIPELINE_STATE_FAILED<|MERGE_RESOLUTION|>--- conflicted
+++ resolved
@@ -330,10 +330,7 @@
         my_dataset = aiplatform.ImageDataset.create(
             display_name=test_datasets._TEST_DISPLAY_NAME,
             sync=sync,
-<<<<<<< HEAD
-=======
             create_request_timeout=None,
->>>>>>> dc3be45c
         )
 
         my_dataset.import_data(
@@ -356,10 +353,7 @@
         created_endpoint = models.Endpoint.create(
             display_name=test_endpoints._TEST_DISPLAY_NAME,
             sync=sync,
-<<<<<<< HEAD
-=======
             create_request_timeout=None,
->>>>>>> dc3be45c
         )
 
         model_from_job = job.run(
