--- conflicted
+++ resolved
@@ -352,10 +352,7 @@
 
         tensorboard.Tensorboard.create(
             display_name=_TEST_DISPLAY_NAME,
-<<<<<<< HEAD
-=======
             create_request_timeout=None,
->>>>>>> dc3be45c
         )
 
         expected_tensorboard = gca_tensorboard.Tensorboard(
@@ -376,8 +373,6 @@
         aiplatform.init(
             project=_TEST_PROJECT,
         )
-<<<<<<< HEAD
-=======
 
         tensorboard.Tensorboard.create(
             display_name=_TEST_DISPLAY_NAME,
@@ -403,7 +398,6 @@
         aiplatform.init(
             project=_TEST_PROJECT,
         )
->>>>>>> dc3be45c
 
         tensorboard.Tensorboard.create(
             display_name=_TEST_DISPLAY_NAME,
