--- conflicted
+++ resolved
@@ -1425,8 +1425,6 @@
                 entity_type_specs=expected_entity_type_specs,
                 bigquery_read_instances=_TEST_BQ_SOURCE,
             )
-<<<<<<< HEAD
-=======
         )
 
         my_featurestore.batch_serve_to_bq(
@@ -1523,7 +1521,6 @@
                 entity_type_specs=expected_entity_type_specs,
                 bigquery_read_instances=_TEST_BQ_SOURCE,
             )
->>>>>>> dc3be45c
         )
 
         my_featurestore.batch_serve_to_bq(
@@ -1630,19 +1627,10 @@
 
         expected_temp_bq_dataset_name = (
             f"temp_{_TEST_FEATURESTORE_ID}_{uuid.uuid4()}".replace("-", "_")
-<<<<<<< HEAD
-        )
-        expecte_temp_bq_dataset_id = (
-            f"{initializer.global_config.project}.{expected_temp_bq_dataset_name}"[
-                :1024
-            ]
-        )
-=======
         )
         expecte_temp_bq_dataset_id = f"{_TEST_PROJECT}.{expected_temp_bq_dataset_name}"[
             :1024
         ]
->>>>>>> dc3be45c
         expected_temp_bq_read_instances_table_id = (
             f"{expecte_temp_bq_dataset_id}.read_instances"
         )
@@ -1845,10 +1833,7 @@
         create_feature_mock.assert_called_once_with(
             request=expected_request,
             metadata=_TEST_REQUEST_METADATA,
-<<<<<<< HEAD
-=======
             timeout=None,
->>>>>>> dc3be45c
         )
 
     @pytest.mark.usefixtures("get_entity_type_mock")
@@ -2013,8 +1998,6 @@
         import_feature_values_mock.assert_called_once_with(
             request=true_import_feature_values_request,
             metadata=_TEST_REQUEST_METADATA,
-<<<<<<< HEAD
-=======
             timeout=None,
         )
 
@@ -2053,7 +2036,6 @@
             request=true_import_feature_values_request,
             metadata=_TEST_REQUEST_METADATA,
             timeout=180.0,
->>>>>>> dc3be45c
         )
 
     @pytest.mark.usefixtures("get_entity_type_mock")
@@ -2089,10 +2071,7 @@
         import_feature_values_mock.assert_called_once_with(
             request=true_import_feature_values_request,
             metadata=_TEST_REQUEST_METADATA,
-<<<<<<< HEAD
-=======
             timeout=None,
->>>>>>> dc3be45c
         )
 
     @pytest.mark.usefixtures("get_entity_type_mock")
@@ -2138,28 +2117,15 @@
         )
         expected_temp_bq_dataset_name = (
             f"temp_{_TEST_FEATURESTORE_ID}_{uuid.uuid4()}".replace("-", "_")
-<<<<<<< HEAD
-        )
-        expecte_temp_bq_dataset_id = (
-            f"{initializer.global_config.project}.{expected_temp_bq_dataset_name}"[
-                :1024
-            ]
-        )
-=======
         )
         expecte_temp_bq_dataset_id = f"{_TEST_PROJECT}.{expected_temp_bq_dataset_name}"[
             :1024
         ]
->>>>>>> dc3be45c
         expected_temp_bq_table_id = (
             f"{expecte_temp_bq_dataset_id}.{_TEST_ENTITY_TYPE_ID}"
         )
 
-<<<<<<< HEAD
-        true_import_feature_values_request = (
-=======
         expected_import_feature_values_request = (
->>>>>>> dc3be45c
             gca_featurestore_service.ImportFeatureValuesRequest(
                 entity_type=_TEST_ENTITY_TYPE_NAME,
                 feature_specs=[
@@ -2173,13 +2139,6 @@
                 ),
                 feature_time_field=_TEST_FEATURE_TIME_FIELD,
             )
-<<<<<<< HEAD
-        )
-
-        import_feature_values_mock.assert_called_once_with(
-            request=true_import_feature_values_request,
-            metadata=_TEST_REQUEST_METADATA,
-=======
         )
 
         bq_init_schema_field_mock.assert_called_once_with(
@@ -2192,7 +2151,6 @@
             request=expected_import_feature_values_request,
             metadata=_TEST_REQUEST_METADATA,
             timeout=None,
->>>>>>> dc3be45c
         )
 
     @pytest.mark.usefixtures(
@@ -2226,19 +2184,10 @@
 
         expected_temp_bq_dataset_name = (
             f"temp_{_TEST_FEATURESTORE_ID}_{uuid.uuid4()}".replace("-", "_")
-<<<<<<< HEAD
-        )
-        expecte_temp_bq_dataset_id = (
-            f"{initializer.global_config.project}.{expected_temp_bq_dataset_name}"[
-                :1024
-            ]
-        )
-=======
         )
         expecte_temp_bq_dataset_id = f"{_TEST_PROJECT}.{expected_temp_bq_dataset_name}"[
             :1024
         ]
->>>>>>> dc3be45c
         expected_temp_bq_table_id = (
             f"{expecte_temp_bq_dataset_id}.{_TEST_ENTITY_TYPE_ID}"
         )
@@ -2246,11 +2195,7 @@
         timestamp_proto = timestamp_pb2.Timestamp()
         timestamp_proto.FromDatetime(_TEST_FEATURE_TIME_DATETIME)
 
-<<<<<<< HEAD
-        true_import_feature_values_request = (
-=======
         expected_import_feature_values_request = (
->>>>>>> dc3be45c
             gca_featurestore_service.ImportFeatureValuesRequest(
                 entity_type=_TEST_ENTITY_TYPE_NAME,
                 feature_specs=[
@@ -2264,13 +2209,6 @@
                 ),
                 feature_time=timestamp_proto,
             )
-<<<<<<< HEAD
-        )
-
-        import_feature_values_mock.assert_called_once_with(
-            request=true_import_feature_values_request,
-            metadata=_TEST_REQUEST_METADATA,
-=======
         )
 
         bq_init_schema_field_mock.assert_called_once_with(
@@ -2309,7 +2247,6 @@
         )
         assert expected_bq_schema_field == aiplatform.EntityType._get_bq_schema_field(
             name=_TEST_FEATURE_ID, feature_value_type=feature_value_type
->>>>>>> dc3be45c
         )
 
     @pytest.mark.usefixtures("get_entity_type_mock", "get_feature_mock")
@@ -2324,13 +2261,10 @@
                     id_matcher=gca_feature_selector.IdMatcher(ids=["*"])
                 ),
             )
-<<<<<<< HEAD
-=======
         )
         result = my_entity_type.read(
             entity_ids=_TEST_READ_ENTITY_ID,
             read_request_timeout=None,
->>>>>>> dc3be45c
         )
         read_feature_values_mock.assert_called_once_with(
             request=expected_read_feature_values_request,
